--- conflicted
+++ resolved
@@ -50,7 +50,7 @@
 
     parameterStore = new ParameterStoreConfig();
     mockSSMClient = (
-      parameterStore as { ssmClient: { send: ReturnType<typeof vi.fn> } }
+      parameterStore as unknown as { ssmClient: { send: ReturnType<typeof vi.fn> } }
     ).ssmClient;
   });
 
@@ -135,11 +135,7 @@
       });
 
       const result = await parameterStore.getFromEmailAddress();
-<<<<<<< HEAD
       expect(result).toBe("dev@example.com"); // test environment gets dev email
-=======
-      expect(result).toBe("dev@aws.warrenresorthotels.com"); // test environment gets dev email
->>>>>>> 86efaa8a
     });
   });
 
@@ -256,11 +252,7 @@
       expect(result).toEqual({
         recipients: [],
         alertEmail: "alerts@example.com",
-<<<<<<< HEAD
         fromEmail: "dev@example.com",
-=======
-        fromEmail: "dev@aws.warrenresorthotels.com",
->>>>>>> 86efaa8a
         sesConfigurationSet: "report-builder-test",
       });
     });
